<<<<<<< HEAD
using NAudio.Wave;
using NAudio.Wave.SampleProviders;
using System.Numerics;
=======
using System;
using System.Numerics;
using NAudio.Wave;
>>>>>>> dd96d1dd

namespace PhoenixVisualizer.Audio;

public sealed class AudioService : IDisposable
{
<<<<<<< HEAD
	private WaveOutEvent? _waveOut;
	private AudioFileReader? _audioFile;
	private bool _initialized;
	private readonly float[] _fftBuffer = new float[2048];
	private readonly Complex[] _fftComplex = new Complex[2048];
=======
    // Playback
    private WaveOutEvent? _waveOut;
    private AudioFileReader? _audioFile;
    private ISampleProvider? _tapProvider;

    // Ring buffer for the last 2048 mono samples (power of two for FFT)
    private const int N = 2048;
    private readonly float[] _ring = new float[N];
    private int _ringIndex;
    private readonly object _lock = new();

    // Reusable buffers (returned to callers; caller treats them as read-only snapshots)
    private readonly float[] _fftBuffer = new float[N];   // magnitude spectrum
    private readonly float[] _waveBuffer = new float[N];  // ordered last-2048 waveform (mono)

    private bool _initialized;
>>>>>>> dd96d1dd

    public bool Initialize()
    {
        if (_initialized) return true;
        try
        {
            _waveOut = new WaveOutEvent();
            _initialized = true;
        }
        catch (Exception ex)
        {
            System.Diagnostics.Debug.WriteLine($"AudioService.Initialize failed: {ex.Message}");
            _initialized = false;
        }
        return _initialized;
<<<<<<< HEAD
	}

	public bool Open(string filePath)
	{
		if (!_initialized && !Initialize()) return false;
		
		try
		{
			_audioFile?.Dispose();
			_audioFile = new AudioFileReader(filePath);
			_waveOut?.Init(_audioFile);
			return true;
		}
		catch (Exception ex)
		{
			// Log the actual error for debugging
			System.Diagnostics.Debug.WriteLine($"AudioService.Open failed: {ex.Message}");
			System.Diagnostics.Debug.WriteLine($"Stack trace: {ex.StackTrace}");
			return false;
		}
	}

	public void Play()
	{
		if (_audioFile == null)
		{
			System.Diagnostics.Debug.WriteLine("AudioService.Play: No audio file loaded");
			return;
		}
		_waveOut?.Play();
	}

	public void Pause()
	{
		if (_audioFile == null)
		{
			System.Diagnostics.Debug.WriteLine("AudioService.Pause: No audio file loaded");
			return;
		}
		_waveOut?.Pause();
	}

	public void Stop()
	{
		if (_audioFile == null)
		{
			System.Diagnostics.Debug.WriteLine("AudioService.Stop: No audio file loaded");
			return;
		}
		
		_waveOut?.Stop();
		
		// For Stop, we need to recreate the reader to reset position
		// This is how NAudio handles "stop and reset to beginning"
		try
		{
			if (_audioFile != null)
			{
				var currentPath = _audioFile.FileName;
				_audioFile.Dispose();
				_audioFile = new AudioFileReader(currentPath);
				_waveOut?.Init(_audioFile);
				System.Diagnostics.Debug.WriteLine("AudioService.Stop: Reset to beginning");
			}
		}
		catch (Exception ex)
		{
			System.Diagnostics.Debug.WriteLine($"AudioService.Stop: Failed to reset position: {ex.Message}");
		}
	}

	public float[] ReadFft()
	{
		// Always generate some test data so we can see visualization
		// In a real implementation, this would be actual FFT data from the audio
		var random = new Random();
		for (int i = 0; i < _fftBuffer.Length; i++)
		{
			// Generate some visible test patterns
			float freq = (float)i / _fftBuffer.Length;
			float wave = (float)Math.Sin(freq * Math.PI * 4 + DateTime.Now.Ticks * 0.0001);
			_fftBuffer[i] = wave * 0.3f + (float)(random.NextDouble() * 0.1);
		}
		
		return _fftBuffer;
	}

	public double GetPositionSeconds()
	{
		return _audioFile?.CurrentTime.TotalSeconds ?? 0;
	}

	public void Dispose()
	{
		_waveOut?.Dispose();
		_audioFile?.Dispose();
	}
}
=======
    }

    public bool Open(string filePath)
    {
        if (!_initialized && !Initialize()) return false;

        try
        {
            _audioFile?.Dispose();
            _audioFile = new AudioFileReader(filePath); // float samples, auto-converts format

            // Wrap with a tapping sample provider to capture samples into the ring buffer
            _tapProvider = new TapSampleProvider(_audioFile, OnSamples);
            _waveOut?.Init(_tapProvider);

            // Reset ring/index when opening a new file
            lock (_lock)
            {
                Array.Clear(_ring, 0, _ring.Length);
                _ringIndex = 0;
            }
>>>>>>> dd96d1dd

            return true;
        }
        catch (Exception ex)
        {
            System.Diagnostics.Debug.WriteLine($"AudioService.Open failed: {ex.Message}");
            System.Diagnostics.Debug.WriteLine(ex.StackTrace);
            return false;
        }
    }

    public void Play()
    {
        if (_audioFile == null)
        {
            System.Diagnostics.Debug.WriteLine("AudioService.Play: No audio file loaded");
            return;
        }
        _waveOut?.Play();
    }

    public void Pause()
    {
        if (_audioFile == null)
        {
            System.Diagnostics.Debug.WriteLine("AudioService.Pause: No audio file loaded");
            return;
        }
        _waveOut?.Pause();
    }

    public void Stop()
    {
        if (_audioFile == null)
        {
            System.Diagnostics.Debug.WriteLine("AudioService.Stop: No audio file loaded");
            return;
        }

        _waveOut?.Stop();

        // Reset to beginning without re-creating the reader
        try
        {
            _audioFile!.CurrentTime = TimeSpan.Zero;
            System.Diagnostics.Debug.WriteLine("AudioService.Stop: Reset to beginning");
        }
        catch (Exception ex)
        {
            System.Diagnostics.Debug.WriteLine($"AudioService.Stop reset failed: {ex.Message}");
        }
    }

    /// <summary>
    /// Returns the current magnitude spectrum (size 2048).
    /// Computed from the most recent 2048 mono samples using a Hann window + radix-2 FFT.
    /// </summary>
    public float[] ReadFft()
    {
        // Snapshot waveform (ordered) under lock
        float[] time = new float[N];
        lock (_lock)
        {
            int idx = _ringIndex; // next write position (head)
            int n1 = N - idx;
            Array.Copy(_ring, idx, time, 0, n1);
            if (idx != 0) Array.Copy(_ring, 0, time, n1, idx);
        }

        // Prepare complex buffer with Hann window
        Span<Complex> buf = stackalloc Complex[N];
        for (int i = 0; i < N; i++)
        {
            // Hann window
            float w = 0.5f * (1f - (float)Math.Cos((2 * Math.PI * i) / (N - 1)));
            buf[i] = new Complex(time[i] * w, 0.0);
        }

        // In-place iterative Cooley–Tukey FFT (radix-2)
        FftInPlace(buf);

        // Magnitude spectrum -> _fftBuffer
        // Typically you'd use first N/2 bins for real signals, but we return N for flexibility.
        for (int i = 0; i < N; i++)
        {
            double mag = buf[i].Magnitude;
            _fftBuffer[i] = (float)mag;
        }

        return _fftBuffer;
    }

    /// <summary>
    /// Returns an ordered copy of the last 2048 mono samples (time domain).
    /// </summary>
    public float[] ReadWaveform()
    {
        lock (_lock)
        {
            int idx = _ringIndex;
            int n1 = N - idx;
            Array.Copy(_ring, idx, _waveBuffer, 0, n1);
            if (idx != 0) Array.Copy(_ring, 0, _waveBuffer, n1, idx);
        }
        return _waveBuffer;
    }

    public double GetPositionSeconds() => _audioFile?.CurrentTime.TotalSeconds ?? 0.0;

    public double GetLengthSeconds() => _audioFile?.TotalTime.TotalSeconds ?? 0.0;

    public void Dispose()
    {
        try { _waveOut?.Stop(); } catch { /* ignore */ }
        _waveOut?.Dispose();
        _audioFile?.Dispose();
        _waveOut = null;
        _audioFile = null;
        _tapProvider = null;
    }

    // ===== Internals =====

    /// <summary>
    /// Receives interleaved floats from the pipeline; folds to mono and writes into ring buffer.
    /// </summary>
    private void OnSamples(float[] buffer, int offset, int samplesRead, int channels)
    {
        if (samplesRead <= 0 || channels <= 0) return;

        lock (_lock)
        {
            if (channels == 1)
            {
                // Mono fast path
                for (int i = 0; i < samplesRead; i++)
                {
                    _ring[_ringIndex] = buffer[offset + i];
                    _ringIndex = (_ringIndex + 1) & (N - 1);
                }
            }
            else
            {
                // Fold to mono: simple average across channels
                int frames = samplesRead / channels;
                int idx = offset;
                for (int f = 0; f < frames; f++)
                {
                    float sum = 0f;
                    for (int c = 0; c < channels; c++)
                    {
                        sum += buffer[idx++];
                    }
                    _ring[_ringIndex] = sum / channels;
                    _ringIndex = (_ringIndex + 1) & (N - 1);
                }
            }
        }
    }

    /// <summary>
    /// Iterative in-place radix-2 FFT on a Complex span (length must be power of two).
    /// </summary>
    private static void FftInPlace(Span<Complex> data)
    {
        int n = data.Length;

        // Bit-reversal permutation
        int j = 0;
        for (int i = 0; i < n; i++)
        {
            if (i < j)
            {
                (data[i], data[j]) = (data[j], data[i]);
            }
            int m = n >> 1;
            while (m >= 1 && j >= m)
            {
                j -= m;
                m >>= 1;
            }
            j += m;
        }

        // Danielson–Lanczos butterflies
        for (int len = 2; len <= n; len <<= 1)
        {
            double ang = -2.0 * Math.PI / len;
            Complex wLen = new(Math.Cos(ang), Math.Sin(ang));
            for (int i = 0; i < n; i += len)
            {
                Complex w = Complex.One;
                int half = len >> 1;
                for (int k = 0; k < half; k++)
                {
                    Complex u = data[i + k];
                    Complex v = data[i + k + half] * w;
                    data[i + k] = u + v;
                    data[i + k + half] = u - v;
                    w *= wLen;
                }
            }
        }
    }

    /// <summary>
    /// Sample-provider wrapper that taps interleaved float samples as they flow through.
    /// </summary>
    private sealed class TapSampleProvider : ISampleProvider
    {
        private readonly ISampleProvider _source;
        private readonly Action<float[], int, int, int> _onSamples;

        public TapSampleProvider(ISampleProvider source, Action<float[], int, int, int> onSamples)
        {
            _source = source;
            _onSamples = onSamples;
            WaveFormat = source.WaveFormat;
        }

        public WaveFormat WaveFormat { get; }

        public int Read(float[] buffer, int offset, int count)
        {
            int read = _source.Read(buffer, offset, count);
            if (read > 0)
            {
                _onSamples(buffer, offset, read, WaveFormat.Channels);
            }
            return read;
        }
    }
}<|MERGE_RESOLUTION|>--- conflicted
+++ resolved
@@ -1,24 +1,11 @@
-<<<<<<< HEAD
-using NAudio.Wave;
-using NAudio.Wave.SampleProviders;
-using System.Numerics;
-=======
 using System;
 using System.Numerics;
 using NAudio.Wave;
->>>>>>> dd96d1dd
 
 namespace PhoenixVisualizer.Audio;
 
 public sealed class AudioService : IDisposable
 {
-<<<<<<< HEAD
-	private WaveOutEvent? _waveOut;
-	private AudioFileReader? _audioFile;
-	private bool _initialized;
-	private readonly float[] _fftBuffer = new float[2048];
-	private readonly Complex[] _fftComplex = new Complex[2048];
-=======
     // Playback
     private WaveOutEvent? _waveOut;
     private AudioFileReader? _audioFile;
@@ -35,7 +22,6 @@
     private readonly float[] _waveBuffer = new float[N];  // ordered last-2048 waveform (mono)
 
     private bool _initialized;
->>>>>>> dd96d1dd
 
     public bool Initialize()
     {
@@ -51,106 +37,6 @@
             _initialized = false;
         }
         return _initialized;
-<<<<<<< HEAD
-	}
-
-	public bool Open(string filePath)
-	{
-		if (!_initialized && !Initialize()) return false;
-		
-		try
-		{
-			_audioFile?.Dispose();
-			_audioFile = new AudioFileReader(filePath);
-			_waveOut?.Init(_audioFile);
-			return true;
-		}
-		catch (Exception ex)
-		{
-			// Log the actual error for debugging
-			System.Diagnostics.Debug.WriteLine($"AudioService.Open failed: {ex.Message}");
-			System.Diagnostics.Debug.WriteLine($"Stack trace: {ex.StackTrace}");
-			return false;
-		}
-	}
-
-	public void Play()
-	{
-		if (_audioFile == null)
-		{
-			System.Diagnostics.Debug.WriteLine("AudioService.Play: No audio file loaded");
-			return;
-		}
-		_waveOut?.Play();
-	}
-
-	public void Pause()
-	{
-		if (_audioFile == null)
-		{
-			System.Diagnostics.Debug.WriteLine("AudioService.Pause: No audio file loaded");
-			return;
-		}
-		_waveOut?.Pause();
-	}
-
-	public void Stop()
-	{
-		if (_audioFile == null)
-		{
-			System.Diagnostics.Debug.WriteLine("AudioService.Stop: No audio file loaded");
-			return;
-		}
-		
-		_waveOut?.Stop();
-		
-		// For Stop, we need to recreate the reader to reset position
-		// This is how NAudio handles "stop and reset to beginning"
-		try
-		{
-			if (_audioFile != null)
-			{
-				var currentPath = _audioFile.FileName;
-				_audioFile.Dispose();
-				_audioFile = new AudioFileReader(currentPath);
-				_waveOut?.Init(_audioFile);
-				System.Diagnostics.Debug.WriteLine("AudioService.Stop: Reset to beginning");
-			}
-		}
-		catch (Exception ex)
-		{
-			System.Diagnostics.Debug.WriteLine($"AudioService.Stop: Failed to reset position: {ex.Message}");
-		}
-	}
-
-	public float[] ReadFft()
-	{
-		// Always generate some test data so we can see visualization
-		// In a real implementation, this would be actual FFT data from the audio
-		var random = new Random();
-		for (int i = 0; i < _fftBuffer.Length; i++)
-		{
-			// Generate some visible test patterns
-			float freq = (float)i / _fftBuffer.Length;
-			float wave = (float)Math.Sin(freq * Math.PI * 4 + DateTime.Now.Ticks * 0.0001);
-			_fftBuffer[i] = wave * 0.3f + (float)(random.NextDouble() * 0.1);
-		}
-		
-		return _fftBuffer;
-	}
-
-	public double GetPositionSeconds()
-	{
-		return _audioFile?.CurrentTime.TotalSeconds ?? 0;
-	}
-
-	public void Dispose()
-	{
-		_waveOut?.Dispose();
-		_audioFile?.Dispose();
-	}
-}
-=======
     }
 
     public bool Open(string filePath)
@@ -172,7 +58,6 @@
                 Array.Clear(_ring, 0, _ring.Length);
                 _ringIndex = 0;
             }
->>>>>>> dd96d1dd
 
             return true;
         }
